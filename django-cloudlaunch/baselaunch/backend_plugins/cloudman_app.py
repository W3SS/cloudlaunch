--- conflicted
+++ resolved
@@ -84,13 +84,8 @@
         return user_data
 
     def launch_app(self, task, name, cloud_version_config, credentials, app_config, user_data):
-<<<<<<< HEAD
         print("YAML UD:\n%s" % user_data)
         ud = yaml.dump(user_data, default_flow_style=False, allow_unicode=False)
         result = super(CloudManAppPlugin, self).launch_app(task, name, cloud_version_config, credentials, app_config, ud)
         result['cloudLaunch']['applicationURL'] = 'http://{0}'.format(result['cloudLaunch']['publicIP'])
-=======
-        result = super(CloudManAppPlugin, self).launch_app(task, name, cloud_version_config, credentials, app_config, user_data)
-        result['cloudLaunch']['instancePublicIP'] = '{0}'.format(result['cloudLaunch']['publicIP'])
->>>>>>> 4dd1adf2
         return result