"""cloudlaunch URL Configuration

The `urlpatterns` list routes URLs to views. For more information please see:
    https://docs.djangoproject.com/en/1.9/topics/http/urls/
Examples:
Function views
    1. Add an import:  from my_app import views
    2. Add a URL to urlpatterns:  url(r'^$', views.home, name='home')
Class-based views
    1. Add an import:  from other_app.views import Home
    2. Add a URL to urlpatterns:  url(r'^$', Home.as_view(), name='home')
Including another URLconf
    1. Add an import:  from blog import urls as blog_urls
    2. Import the include() function: from django.conf.urls import url, include
    3. Add a URL to urlpatterns:  url(r'^blog/', include(blog_urls))
"""
from django.conf.urls import include
from django.conf.urls import url

from baselaunch import views

from .drf_routers import HybridDefaultRouter, HybridNestedRouter, HybridSimpleRouter


# from django.contrib import admin
# from rest_framework import viewsets
router = HybridDefaultRouter()
router.register(r'applications', views.ApplicationViewSet)
# router.register(r'images', views.ImageViewSet)
router.register(r'infrastructure', views.InfrastructureView,
                base_name='infrastructure')
router.register(r'deployments', views.DeploymentViewSet)
router.register(r'auth', views.AuthView, base_name='auth')

### Public services ###
router.register(r'public_services', views.PublicServiceViewSet)
public_services_router = HybridSimpleRouter()
public_services_router.register(r'sponsors', views.SponsorViewSet)

infra_router = HybridSimpleRouter()
infra_router.register(r'clouds', views.CloudViewSet)

cloud_router = HybridNestedRouter(infra_router, r'clouds', lookup='cloud')

cloud_router.register(r'compute', views.ComputeViewSet,
                      base_name='compute')
cloud_router.register(r'compute/machine_images', views.MachineImageViewSet,
                      base_name='machine_image')
cloud_router.register(r'compute/instance_types', views.InstanceTypeViewSet,
                      base_name='instance_type')
cloud_router.register(r'compute/instances', views.InstanceViewSet,
                      base_name='instance')
cloud_router.register(r'compute/regions', views.RegionViewSet,
                      base_name='region')

cloud_router.register(r'security', views.SecurityViewSet,
                      base_name='security')
cloud_router.register(r'security/keypairs', views.KeyPairViewSet,
                      base_name='keypair')
cloud_router.register(r'security/security_groups', views.SecurityGroupViewSet,
                      base_name='security_group')

cloud_router.register(r'block_store', views.BlockStoreViewSet,
                      base_name='block_store')
cloud_router.register(r'block_store/volumes', views.VolumeViewSet,
                      base_name='volume')
cloud_router.register(r'block_store/snapshots', views.SnapshotViewSet,
                      base_name='snapshot')
cloud_router.register(r'object_store', views.ObjectStoreViewSet,
                      base_name='object_store')
cloud_router.register(r'object_store/buckets', views.BucketViewSet,
                      base_name='bucket')

cloud_router.register(r'networks', views.NetworkViewSet, base_name='network')


# Deployments should probably go into cloudlaunch, instead of being in baselaunch
# but doing this here for now
cloud_router.register(r'deployments', views.DeploymentViewSet,
                      base_name='deployment')

region_router = HybridNestedRouter(cloud_router, r'compute/regions',
                                   lookup='region')
region_router.register(r'zones', views.ZoneViewSet,
                       base_name='zone')

security_group_router = HybridNestedRouter(cloud_router,
                                           r'security/security_groups',
                                           lookup='security_group')
security_group_router.register(r'rules', views.SecurityGroupRuleViewSet,
                               base_name='security_group_rule')

network_router = HybridNestedRouter(cloud_router, r'networks', lookup='network')
network_router.register(r'subnets', views.SubnetViewSet, base_name='subnet')

bucket_router = HybridNestedRouter(cloud_router, r'object_store/buckets',
                                   lookup='bucket')
bucket_router.register(r'objects', views.BucketObjectViewSet,
                       base_name='bucketobject')

profile_router = HybridSimpleRouter()
profile_router.register(r'credentials', views.CredentialsRouteViewSet,
                        base_name='credentialsroute')
profile_router.register(r'credentials/aws', views.AWSCredentialsViewSet)
profile_router.register(r'credentials/openstack',
                        views.OpenstackCredentialsViewSet)

infrastructure_regex_pattern = r'^api/v1/infrastructure/'
auth_regex_pattern = r'^api/v1/auth/'
urlpatterns = [
<<<<<<< HEAD
    url(r'^api/v1/', include(router.urls)),
    url(infrastructure_regex_pattern, include(infra_router.urls)),
    url(infrastructure_regex_pattern, include(cloud_router.urls)),
    url(infrastructure_regex_pattern, include(region_router.urls)),
    url(infrastructure_regex_pattern, include(security_group_router.urls)),
    url(infrastructure_regex_pattern, include(network_router.urls)),
    url(infrastructure_regex_pattern, include(bucket_router.urls)),
    url(auth_regex_pattern, include('rest_auth.urls', namespace='rest_auth')),
    url(r'^api/v1/auth/registration', include('rest_auth.registration.urls',
                                              namespace='rest_auth_reg')),
    url(auth_regex_pattern, include('rest_framework.urls',
=======
    url(r'api/v1/', include(router.urls)),
    url(r'api/v1/infrastructure/', include(infra_router.urls)),
    url(r'api/v1/infrastructure/', include(cloud_router.urls)),
    url(r'api/v1/infrastructure/', include(region_router.urls)),
    url(r'api/v1/infrastructure/', include(security_group_router.urls)),
    url(r'api/v1/infrastructure/', include(network_router.urls)),
    url(r'api/v1/infrastructure/', include(bucket_router.urls)),
    url(r'api/v1/auth/', include('rest_auth.urls', namespace='rest_auth')),
    url(r'api/v1/auth/registration', include('rest_auth.registration.urls',
                                              namespace='rest_auth_reg')),
    url(r'api/v1/auth/', include('rest_framework.urls',
>>>>>>> b62a1753
                                  namespace='rest_framework')),
    url(r'api/v1/auth/user/', include(profile_router.urls)),
    # The following is required because rest_auth calls allauth internally and
    # reverse urls need to be resolved.
<<<<<<< HEAD
    url(r'^accounts/', include('allauth.urls')),
    # Public services
    url(r'^api/v1/public_services/', include(public_services_router.urls))
=======
    url(r'accounts/', include('allauth.urls')),
>>>>>>> b62a1753
]<|MERGE_RESOLUTION|>--- conflicted
+++ resolved
@@ -108,7 +108,6 @@
 infrastructure_regex_pattern = r'^api/v1/infrastructure/'
 auth_regex_pattern = r'^api/v1/auth/'
 urlpatterns = [
-<<<<<<< HEAD
     url(r'^api/v1/', include(router.urls)),
     url(infrastructure_regex_pattern, include(infra_router.urls)),
     url(infrastructure_regex_pattern, include(cloud_router.urls)),
@@ -120,28 +119,12 @@
     url(r'^api/v1/auth/registration', include('rest_auth.registration.urls',
                                               namespace='rest_auth_reg')),
     url(auth_regex_pattern, include('rest_framework.urls',
-=======
-    url(r'api/v1/', include(router.urls)),
-    url(r'api/v1/infrastructure/', include(infra_router.urls)),
-    url(r'api/v1/infrastructure/', include(cloud_router.urls)),
-    url(r'api/v1/infrastructure/', include(region_router.urls)),
-    url(r'api/v1/infrastructure/', include(security_group_router.urls)),
-    url(r'api/v1/infrastructure/', include(network_router.urls)),
-    url(r'api/v1/infrastructure/', include(bucket_router.urls)),
-    url(r'api/v1/auth/', include('rest_auth.urls', namespace='rest_auth')),
-    url(r'api/v1/auth/registration', include('rest_auth.registration.urls',
-                                              namespace='rest_auth_reg')),
     url(r'api/v1/auth/', include('rest_framework.urls',
->>>>>>> b62a1753
                                   namespace='rest_framework')),
     url(r'api/v1/auth/user/', include(profile_router.urls)),
     # The following is required because rest_auth calls allauth internally and
     # reverse urls need to be resolved.
-<<<<<<< HEAD
     url(r'^accounts/', include('allauth.urls')),
     # Public services
     url(r'^api/v1/public_services/', include(public_services_router.urls))
-=======
-    url(r'accounts/', include('allauth.urls')),
->>>>>>> b62a1753
 ]