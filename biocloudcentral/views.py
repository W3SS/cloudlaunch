"""Base views.
"""
import copy
import logging

import yaml

from django.http import HttpResponse
from django.template import RequestContext
from django.utils import simplejson
from django.shortcuts import render, redirect

from biocloudcentral import forms
from biocloudcentral import models
from bioblend.cloudman.launch import CloudManLauncher

log = logging.getLogger(__name__)

# ## Landing page with redirects

def home(request):
    launch_url = request.build_absolute_uri("/launch")
    if launch_url.startswith(("http://127.0.0.1", "http://localhost")):
        return redirect("/launch")
    else:
        return redirect("https://biocloudcentral.herokuapp.com/launch")

# ## CloudMan launch and configuration entry details
def launch(request):
    """Configure and launch CloudBioLinux and CloudMan servers.
    """
    if request.method == "POST":
        form = forms.CloudManForm(request.POST)
        if form.is_valid():
            request.session["ec2data"] = form.cleaned_data
            request.session["ec2data"]['cloud_name'] = form.cleaned_data['cloud'].name
            request.session["ec2data"]['cloud_type'] = form.cleaned_data['cloud'].cloud_type
            # Temp code (Jan 2013) - until Queensland Cloud is operational allow only
            # test account to launch instances
            if request.session["ec2data"]['cloud_name'] == 'Qld Test Cloud' and \
                form.cleaned_data.get('access_key', '') != 'b2b2057ab3644f508ff6ff20d914f74e':
                response = {'error': "*You cannot use {0} cloud yet; it is available only for " \
                    "testing at the moment.*".format(request.session["ec2data"]['cloud_name'])}
            else:
                response = runinstance(request)
            if not response['error']:
                return redirect("/monitor")
            else:
                form.non_field_errors = "A problem starting your instance. "\
                                        "Check the {0} cloud's console: {1}"\
                                        .format(form.cleaned_data['cloud'].name,
                                                response['error'])
    else:
        # Select the first item in the clouds dropdown, thus potentially eliminating
        # that click for the most commonly used cloud. This does assume the most used
        # cloud is the first in the DB and that such an entry exists in the first place
        form = forms.CloudManForm(initial={'cloud': 1})
    return render(request, "launch.html", {"form": form}, context_instance=RequestContext(request))

def monitor(request):
    """Monitor a launch request and return offline files for console re-runs.
    """
    return render(request, "monitor.html", context_instance=RequestContext(request))

def runinstance(request):
    """Run a CloudBioLinux/CloudMan instance with current session credentials.
    """
    form = request.session["ec2data"]

    # Handle extra_user_data
    extra_user_data = form['extra_user_data']
    if extra_user_data:
        for key, value in yaml.load(extra_user_data).iteritems():
            form[key] = value
    del form['extra_user_data']

    rs = None
    instance_type = form['instance_type']
    # Create cloudman connection with provided creds
    cml = CloudManLauncher(form["access_key"], form["secret_key"], form['cloud'])
    form["freenxpass"] = form["password"]
    if form['image_id']:
        image = models.Image.objects.get(pk=form['image_id'])
    else:
        try:
            image = models.Image.objects.get(cloud=form['cloud'], default=True)
        except models.Image.DoesNotExist:
            log.error("Cannot find an image to launch for cloud {0}".format(form['cloud']))
            return False
    # Compose kwargs from form data making sure the named arguments are not included
    kwargs = copy.deepcopy(form)
    for key in form.iterkeys():
        if key in ['cluster_name', 'image_id', 'instance_type', 'password',
                   'placement', 'access_key', 'secret_key', 'cloud']:
            del kwargs[key]
    response = cml.launch(cluster_name=form['cluster_name'],
                        image_id=image.image_id,
                        instance_type=instance_type,
                        password=form["password"],
                        kernel_id=image.kernel_id if image.kernel_id != '' else None,
                        ramdisk_id=image.ramdisk_id if image.ramdisk_id != '' else None,
                        placement=form['placement'],
                        **kwargs)
    if response["error"]:
        return response
    elif response["rs"]:
        rs = response["rs"]
        request.session['ec2data']['instance_id'] = rs.instances[0].id
        request.session['ec2data']['public_ip'] = rs.instances[0].ip_address  # public_dns_name
        request.session['ec2data']['image_id'] = rs.instances[0].image_id
        request.session['ec2data']['kp_name'] = response['kp_name']
        request.session['ec2data']['kp_material'] = response['kp_material']
        request.session['ec2data']['sg_name'] = response['sg_names'][0]

        # Add an entry to the Usage table
        try:
            u = models.Usage(cloud_name=form["cloud_name"],
                             cloud_type=form["cloud_type"],
                             image_id=image.image_id,
                             instance_type=instance_type,
                             user_id=form["access_key"])
            u.save()
        except Exception, e:
            log.debug("Trouble saving Usage data: {0}".format(e))
    return response

def userdata(request):
    """Provide file download of user-data to re-start an instance.
    """
    ec2data = request.session["ec2data"]
    response = HttpResponse(mimetype='text/plain')
    response['Content-Disposition'] = 'attachment; filename={cluster_name}-userdata.txt'.format(
        **ec2data)
    form = request.session["ec2data"]
    cml = CloudManLauncher(form["access_key"], form["secret_key"], form['cloud'])
    ud = cml._compose_user_data(ec2data)
    response.write(ud)
    return response

def keypair(request):
    ec2data = request.session["ec2data"]
    response = HttpResponse(mimetype='text/plain')
    response['Content-Disposition'] = 'attachment; filename={kp_name}-key.pem'.format(
        **ec2data)
    response.write(ec2data['kp_material'])
    return response

def instancestate(request):
    form = request.session["ec2data"]
    cml = CloudManLauncher(form["access_key"], form["secret_key"], form['cloud'])
    state = cml.get_status(form["instance_id"])
    return HttpResponse(simplejson.dumps(state), mimetype="application/json")

def dynamicfields(request):
    if request.is_ajax():
        if request.method == 'POST':
            cloud_id = request.POST.get('cloud_id', '')
            instance_types, image_ids = [], []
            if cloud_id != '':
                # Get instance types for the given cloud
                its = models.InstanceType.objects.filter(cloud=cloud_id)
                for it in its:
                    instance_types.append((it.tech_name, \
                        "{0} ({1})".format(it.pretty_name, it.description)))
                # Get Image IDs for the given cloud
                iids = models.Image.objects.filter(cloud=cloud_id)
                for iid in iids:
                    image_ids.append((iid.pk, \
                        "{0} ({1}){default}".format(iid.description, iid.image_id,
                        default="*" if iid.default is True else '')))
            state = {'instance_types': instance_types,
                     'image_ids': image_ids}
        else:
            log.error("Not a POST request")
    else:
        log.error("No XHR")
    return HttpResponse(simplejson.dumps(state), mimetype="application/json")

def _get_placement_inner(request):
    if request.is_ajax():
        if request.method == 'POST':
            cloud_id = request.POST.get('cloud_id', '')
            a_key = request.POST.get('a_key', '')
            s_key = request.POST.get('s_key', '')
            inst_type = request.POST.get('instance_type', '')
            placements = []
            if cloud_id != '' and a_key != '' and s_key != '':
                # Needed to get the cloud connection
                cloud = models.Cloud.objects.get(pk=cloud_id)
                cml = CloudManLauncher(a_key, s_key, cloud)
                placements = cml._find_placements(cml.ec2_conn, inst_type, cloud.cloud_type)
                return {'placements': placements}
        else:
            log.error("Not a POST request")
    else:
        log.error("No XHR")
    return {"error": "Please specify access and secret keys", "placements": []}

def get_placements(request):
    try:
        state = _get_placement_inner(request)
    except Exception, e:
        log.exception("Problem retrieving availability zones")
        msg = str(e)
        if msg.startswith("EC2ResponseError"):
<<<<<<< HEAD
            try:
                msg = msg.split("<Message>")[-1].split("</Message>")[0]
                # handle standard error cases
                if msg.startswith("The request signature we calculated does not match"):
                    msg = "Access and secret keys not accepted"
                    log.debug("Got here 2")
            except Exception, inner:
                log.debug("Got here 3")
                msg = str(e) + " inner is: " + str(inner)
                log.debug("Got here 4")
        log.debug("Got here 4.5; msg: {0}".format(msg))
=======
            msg = msg.split("<Message>")[-1].split("</Message>")[0]
            # handle standard error cases
            if msg.startswith("The request signature we calculated does not match"):
                msg = "Access and secret keys not accepted"
>>>>>>> 8780d218
        state = {"error": msg, "placements": []}
    return HttpResponse(simplejson.dumps(state), mimetype="application/json")<|MERGE_RESOLUTION|>--- conflicted
+++ resolved
@@ -203,23 +203,9 @@
         log.exception("Problem retrieving availability zones")
         msg = str(e)
         if msg.startswith("EC2ResponseError"):
-<<<<<<< HEAD
-            try:
-                msg = msg.split("<Message>")[-1].split("</Message>")[0]
-                # handle standard error cases
-                if msg.startswith("The request signature we calculated does not match"):
-                    msg = "Access and secret keys not accepted"
-                    log.debug("Got here 2")
-            except Exception, inner:
-                log.debug("Got here 3")
-                msg = str(e) + " inner is: " + str(inner)
-                log.debug("Got here 4")
-        log.debug("Got here 4.5; msg: {0}".format(msg))
-=======
             msg = msg.split("<Message>")[-1].split("</Message>")[0]
             # handle standard error cases
             if msg.startswith("The request signature we calculated does not match"):
                 msg = "Access and secret keys not accepted"
->>>>>>> 8780d218
         state = {"error": msg, "placements": []}
     return HttpResponse(simplejson.dumps(state), mimetype="application/json")