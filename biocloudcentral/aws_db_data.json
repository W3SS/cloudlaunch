[
  {
    "pk": 1,
    "model": "biocloudcentral.cloud",
    "fields": {
      "updated": "2012-03-27 21:46:39",
      "added": "2012-03-23 21:20:13",
      "cloud_type": "ec2",
      "name": "Amazon",
      "cidr_range": "",
      "region_endpoint": "ec2.amazonaws.com",
      "ec2_port": null,
      "bucket_default": "",
      "s3_port": null,
      "s3_host": "s3.amazonaws.com",
      "is_secure": true,
      "s3_conn_path": "/",
      "ec2_conn_path": "/",
      "region_name": "us-east-1"
    }
  },
  {
    "pk": 3,
    "model": "biocloudcentral.instancetype",
    "fields": {
      "updated": "2012-03-27 21:15:12",
      "added": "2012-03-25 19:55:32",
      "description": "4 ECUs / 7.5GB RAM",
      "pretty_name": "Large",
      "tech_name": "m1.large",
      "cloud": 1
    }
  },
  {
    "pk": 4,
    "model": "biocloudcentral.instancetype",
    "fields": {
      "updated": "2012-03-27 21:15:11",
      "added": "2012-03-25 19:55:32",
      "description": "2 ECUs / 613MB RAM",
      "pretty_name": "Micro",
      "tech_name": "t1.micro",
      "cloud": 1
    }
  },
  {
    "pk": 5,
    "model": "biocloudcentral.instancetype",
    "fields": {
      "updated": "2012-03-27 21:15:10",
      "added": "2012-03-25 19:55:32",
      "description": "1 ECU / 1.7GB RAM",
      "pretty_name": "Small",
      "tech_name": "m1.small",
      "cloud": 1
    }
  },
  {
    "pk": 6,
    "model": "biocloudcentral.instancetype",
    "fields": {
      "updated": "2012-03-27 21:15:09",
      "added": "2012-03-27 21:15:12",
      "description": "2 ECUs / 3.75GB RAM",
      "pretty_name": "Medium",
      "tech_name": "m1.medium",
      "cloud": 1
    }
  },
  {
    "pk": 7,
    "model": "biocloudcentral.instancetype",
    "fields": {
      "updated": "2012-03-27 21:15:08",
      "added": "2012-03-27 21:06:39",
      "description": "8 ECUs / 15GB RAM",
      "pretty_name": "Extra Large",
      "tech_name": "m1.xlarge",
      "cloud": 1
    }
  },
  {
    "pk": 8,
    "model": "biocloudcentral.instancetype",
    "fields": {
      "updated": "2012-03-27 21:15:07",
      "added": "2012-03-27 21:06:39",
      "description": "5 ECUs / 1.7GB RAM",
      "pretty_name": "High-CPU Medium",
      "tech_name": "c1.medium",
      "cloud": 1
    }
  },
  {
    "pk": 9,
    "model": "biocloudcentral.instancetype",
    "fields": {
      "updated": "2012-03-27 21:15:06",
      "added": "2012-03-27 21:06:39",
      "description": "20 ECUs / 7GB RAM",
      "pretty_name": "High-CPU Extra Large",
      "tech_name": "c1.xlarge",
      "cloud": 1
    }
  },
  {
    "pk": 10,
    "model": "biocloudcentral.instancetype",
    "fields": {
      "updated": "2012-03-27 21:15:05",
      "added": "2012-03-27 21:06:39",
      "description": "6.5 ECUs / 17.1GB RAM",
      "pretty_name": "High-Memory Extra Large",
      "tech_name": "m2.xlarge",
      "cloud": 1
    }
  },
  {
    "pk": 11,
    "model": "biocloudcentral.instancetype",
    "fields": {
      "updated": "2012-03-27 21:15:04",
      "added": "2012-03-27 21:06:39",
      "description": "13 ECUs / 34.2GB RAM",
      "pretty_name": "High-Memory Double Extra Large",
      "tech_name": "m2.2xlarge",
      "cloud": 1
    }
  },
  {
    "pk": 12,
    "model": "biocloudcentral.instancetype",
    "fields": {
      "updated": "2012-03-27 21:15:03",
      "added": "2012-03-27 21:06:39",
      "description": "26 ECUs / 68.4GB RAM",
      "pretty_name": "High-Memory Quadruple Extra Large",
      "tech_name": "m2.4xlarge",
      "cloud": 1
    }
  },
  {
    "pk": 4,
    "model": "biocloudcentral.image",
    "fields": {
      "updated": "2012-06-26 07:11:27",
      "added": "2012-06-26 07:11:27",
      "kernel_id": "",
      "default": true,
      "ramdisk_id": "",
      "image_id": "ami-46d4792f",
      "description": "CloudBioLinux and CloudMan Ubuntu 12.04: 27 June 2012",
      "cloud": 1
    }
  },
  {
    "pk": 5,
    "model": "biocloudcentral.image",
    "fields": {
      "updated": "2012-03-26 19:41:27",
      "added": "2012-03-26 19:41:27",
      "kernel_id": "",
      "default": false,
      "ramdisk_id": "",
      "image_id": "ami-500cd139",
      "description": "CloudBioLinux and CloudMan Ubuntu 11.10: 5 March 2012",
      "cloud": 1
    }
  },
  {
    "pk": 6,
    "model": "biocloudcentral.image",
    "fields": {
      "updated": "2012-03-26 19:42:02",
      "added": "2012-03-26 19:42:02",
      "kernel_id": "",
      "default": false,
      "ramdisk_id": "",
      "image_id": "ami-da58aab3",
      "description": "Galaxy CloudMan on Ubuntu 10.04: 22 March 2011",
      "cloud": 1
    }
  },
  {
    "pk": 13,
    "model": "biocloudcentral.image",
    "fields": {
<<<<<<< HEAD
      "updated": "2013-08-01",
      "added": "2013-08-01",
      "kernel_id": "",
      "default": false,
      "ramdisk_id": "",
      "image_id": "ami-a987f6c0",
=======
      "updated": "2013-08-01", 
      "added": "2013-08-01", 
      "kernel_id": "", 
      "default": false, 
      "ramdisk_id": "", 
      "image_id": "ami-5b084832",
>>>>>>> 8cf2882c
      "description": "JCVI Viral and Prokaryotic Pipelines",
      "cloud": 1
    }
  }
]<|MERGE_RESOLUTION|>--- conflicted
+++ resolved
@@ -185,21 +185,12 @@
     "pk": 13,
     "model": "biocloudcentral.image",
     "fields": {
-<<<<<<< HEAD
       "updated": "2013-08-01",
       "added": "2013-08-01",
       "kernel_id": "",
       "default": false,
       "ramdisk_id": "",
-      "image_id": "ami-a987f6c0",
-=======
-      "updated": "2013-08-01", 
-      "added": "2013-08-01", 
-      "kernel_id": "", 
-      "default": false, 
-      "ramdisk_id": "", 
       "image_id": "ami-5b084832",
->>>>>>> 8cf2882c
       "description": "JCVI Viral and Prokaryotic Pipelines",
       "cloud": 1
     }
